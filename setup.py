--- conflicted
+++ resolved
@@ -41,11 +41,7 @@
         ]
     },
     install_requires=[
-<<<<<<< HEAD
-        "numpy>=1.16",
-=======
         "numpy>=1.16.0",
->>>>>>> 94c99aa0
         "scipy>=0.19",
         "click>=6.7",
         "rasterio>=1.0.2",
