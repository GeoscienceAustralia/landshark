--- conflicted
+++ resolved
@@ -35,19 +35,7 @@
 @click.option("--cache_blocksize", type=int, default=100)
 @click.option("--cache_nblocks", type=int, default=10)
 @click.option("--target", type=str, required=True)
-<<<<<<< HEAD
 @click.option("--epochs", type=int, default=1)
-def train(featurefile: str, targetfile: str, name: str, model: str,
-          batchsize: int, cache_blocksize: int, cache_nblocks: int,
-          halfwidth: int, target: str, epochs: int) -> int:
-    """Learn a model."""
-    features = ImageFeatures(featurefile, cache_blocksize, cache_nblocks)
-    targets = Targets(targetfile, target)
-    data = training_data(features, targets, batchsize, halfwidth, epochs,
-                         flatten=True)
-    slice_data = SliceTrainingData(data)
-    m = models.train_tf(slice_data)
-=======
 def train(
         featurefile: str,
         trainingfile: str,
@@ -58,16 +46,20 @@
         cache_blocksize: int,
         cache_nblocks: int,
         halfwidth: int,
-        target: str
+        target: str,
+        epochs: int
         ) -> int:
     """Learn a model."""
     features = ImageFeatures(featurefile, cache_blocksize, cache_nblocks)
     training_targets = Targets(trainingfile, target)
     testing_targets = Targets(testingfile, target)
-    t = training_data(features, training_targets, batchsize, halfwidth)
-    s = training_data(features, testing_targets, batchsize, halfwidth)
-    m = models.train(t, s)
->>>>>>> 415945a3
+    t = training_data(features, training_targets, batchsize, halfwidth, epochs,
+                      flatten=True)
+    s = training_data(features, testing_targets, batchsize, halfwidth,
+                      float("inf"), flatten=True)
+    # m = models.train(t, s)
+    t = SliceTrainingData(t)
+    m = models.train_tf(t, s)
     models.write(m, halfwidth, target, name)
     return 0
 
@@ -78,10 +70,6 @@
 @click.option("--cache_blocksize", type=int, default=100)
 @click.option("--cache_nblocks", type=int, default=10)
 @click.option("--batchsize", type=int, default=1000)
-<<<<<<< HEAD
-def predict(featurefile: str, modelfile: str, cache_blocksize: int,
-            cache_nblocks: int, batchsize: int) -> int:
-=======
 def predict(
         featurefile: str,
         modelfile: str,
@@ -89,7 +77,6 @@
         cache_nblocks: int,
         batchsize: int
         ) -> int:
->>>>>>> 415945a3
     """Predict using a learned model."""
     features = ImageFeatures(featurefile, cache_blocksize, cache_nblocks)
     m = models.load(modelfile)
